import React from 'react';
import { render, screen, waitFor } from '@testing-library/react';
import App from './App';
import axios from 'axios';

<<<<<<< HEAD
test('renders the app without crashing', () => {
  render(<App />);
  // The app shows a loading state initially
  const loadingElement = screen.getByText(/loading/i);
  expect(loadingElement).toBeInTheDocument();
=======
// Mock axios to prevent network calls during tests
jest.mock('axios');
const mockedAxios = axios as jest.Mocked<typeof axios>;

// Mock the Login page since unauthenticated users will be redirected there
jest.mock('./pages/Login', () => {
  return {
    __esModule: true,
    default: () => <div>Login Page</div>
  };
});

beforeEach(() => {
  // Clear localStorage before each test
  localStorage.clear();
  
  // Setup axios defaults mock
  mockedAxios.defaults = {
    withCredentials: false,
    headers: { common: {} },
    timeout: 10000
  } as any;
  
  // Setup axios.create mock
  mockedAxios.create = jest.fn(() => mockedAxios as any);
  
  // Setup interceptors mock
  mockedAxios.interceptors = {
    request: {
      use: jest.fn(),
      handlers: [] as any[]
    },
    response: {
      use: jest.fn(),
      handlers: [] as any[]
    }
  } as any;
});

test('renders App component and redirects to login when not authenticated', async () => {
  render(<App />);
  
  // Wait for the app to load and redirect to login (since user is not authenticated)
  await waitFor(() => {
    expect(screen.getByText(/Login Page/i)).toBeInTheDocument();
  });
>>>>>>> cfae99de
});<|MERGE_RESOLUTION|>--- conflicted
+++ resolved
@@ -3,13 +3,6 @@
 import App from './App';
 import axios from 'axios';
 
-<<<<<<< HEAD
-test('renders the app without crashing', () => {
-  render(<App />);
-  // The app shows a loading state initially
-  const loadingElement = screen.getByText(/loading/i);
-  expect(loadingElement).toBeInTheDocument();
-=======
 // Mock axios to prevent network calls during tests
 jest.mock('axios');
 const mockedAxios = axios as jest.Mocked<typeof axios>;
@@ -56,5 +49,4 @@
   await waitFor(() => {
     expect(screen.getByText(/Login Page/i)).toBeInTheDocument();
   });
->>>>>>> cfae99de
 });