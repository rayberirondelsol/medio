--- conflicted
+++ resolved
@@ -1,16 +1,6 @@
-<<<<<<< HEAD
-import React, { createContext } from 'react';
-import { render, screen, fireEvent, waitFor } from '@testing-library/react';
-import '@testing-library/jest-dom';
-import { VideoPlayer } from '../components/VideoPlayer';
-
-// Create a mock AuthContext for testing
-const AuthContext = createContext<any>(undefined);
-=======
 import React from 'react';
 import { render, screen, act } from '@testing-library/react';
 import '@testing-library/jest-dom';
->>>>>>> cfae99de
 
 // Define mock functions before using them
 const mockSanitizeVideo = jest.fn();
