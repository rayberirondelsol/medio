--- conflicted
+++ resolved
@@ -4,11 +4,7 @@
   describe('sanitizeVideoId', () => {
     it('should validate YouTube video IDs', () => {
       expect(sanitizeVideoId('dQw4w9WgXcQ', 'YouTube')).toBe('dQw4w9WgXcQ');
-<<<<<<< HEAD
-      expect(sanitizeVideoId('invalid', 'YouTube')).toBeNull(); // Too short
-=======
       expect(sanitizeVideoId('invalid-id!!', 'YouTube')).toBeNull(); // Contains invalid characters
->>>>>>> cfae99de
       expect(sanitizeVideoId('12345678901234567890', 'YouTube')).toBeNull(); // Too long
       expect(sanitizeVideoId('abc', 'YouTube')).toBeNull(); // Too short
     });
